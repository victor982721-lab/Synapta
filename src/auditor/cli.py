--- conflicted
+++ resolved
@@ -6,7 +6,7 @@
 import sys
 import time
 from pathlib import Path
-from typing import Any, Dict, Iterable, Optional
+from typing import Iterable, Optional
 
 from .auditor_core import (
     AuditOptions,
@@ -15,10 +15,6 @@
     atomic_write_text,
     build_markdown,
     create_runtime_context,
-<<<<<<< HEAD
-    ensure_within_directory,
-=======
->>>>>>> 15dc9377
     generate_op_id,
 )
 
@@ -52,16 +48,7 @@
     return parser
 
 
-<<<<<<< HEAD
-def _write_output(
-    content: str,
-    target: Optional[Path],
-    context: RuntimeContext,
-    format_label: str,
-) -> Dict[str, Any]:
-=======
 def _write_output(content: str, target: Optional[Path], context: RuntimeContext, format_label: str) -> None:
->>>>>>> 15dc9377
     op_id = generate_op_id()
     payload_bytes = content.encode("utf-8")
     if target is None:
@@ -75,23 +62,10 @@
             message=f"Emitted {format_label} report to stdout",
             bytes_count=len(payload_bytes),
         )
-<<<<<<< HEAD
-        return {"destination": "stdout", "bytes": len(payload_bytes)}
-    candidate = target
-    if not candidate.is_absolute():
-        candidate = context.paths.root / candidate
-    candidate = ensure_within_directory(
-        candidate,
-        root=context.paths.root,
-        directory=context.paths.out_dir,
-        label=str(context.paths.out_dir),
-    )
-=======
         return
     candidate = target
     if not candidate.is_absolute():
         candidate = context.paths.root / candidate
->>>>>>> 15dc9377
     start = time.perf_counter()
     info = atomic_write_text(
         content=content,
@@ -111,10 +85,6 @@
         duration_ms=duration,
         bytes_count=info.get("bytes"),
     )
-<<<<<<< HEAD
-    return info
-=======
->>>>>>> 15dc9377
 
 
 def run_cli(argv: Optional[Iterable[str]] = None) -> int:
@@ -131,16 +101,7 @@
         include_custom=args.include_custom,
         include_diagnostics=args.include_diagnostics,
     )
-    try:
-        auditor = EnvironmentAuditor(context.paths.root, config_path=args.config)
-    except ValueError as exc:
-        context.logger.log_event(
-            level="error",
-            event="cli.config_invalid",
-            op_id=generate_op_id(),
-            message=str(exc),
-        )
-        return 2
+    auditor = EnvironmentAuditor(config_path=args.config)
     report = auditor.run(options)
     format_label = "json" if args.json_output else "markdown"
     if args.json_output:
@@ -148,11 +109,7 @@
     else:
         output = build_markdown(report, options)
     try:
-<<<<<<< HEAD
-        output_info = _write_output(output, args.output, context, format_label)
-=======
         _write_output(output, args.output, context, format_label)
->>>>>>> 15dc9377
     except ValueError as exc:
         context.logger.log_event(
             level="error",
@@ -177,10 +134,6 @@
         result={
             "format": format_label,
             "diagnostics": report["summary"].get("diagnostic_counts", {}),
-<<<<<<< HEAD
-            "output": output_info,
-=======
->>>>>>> 15dc9377
         },
     )
     return 0
